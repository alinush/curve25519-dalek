--- conflicted
+++ resolved
@@ -200,6 +200,8 @@
 
         let y: FieldElement = CompressedMontgomeryU::to_edwards_y(&u); // y = (u-1)/(u+1)
 
+        // XXX this does two inversions: the above + one in .decompress()
+        // is it possible to do one?
         CompressedEdwardsY(y.to_bytes()).decompress()
     }
 
@@ -1146,16 +1148,9 @@
 
     /// Test Montgomery conversion against the X25519 basepoint.
     #[test]
-<<<<<<< HEAD
-    fn test_basepoint_from_montgomery() {
-        let bp = BASE_CMPRSSD_MONTY.decompress().unwrap();
-        let bp_compressed_edwards = bp.compress_edwards();
-        assert_eq!(bp_compressed_edwards, BASE_CMPRSSD);
-=======
     fn basepoint_from_montgomery() {
-        assert_eq!(BASE_CMPRSSD_MONTY.decompress().unwrap().compress(),
+        assert_eq!(BASE_CMPRSSD_MONTY.decompress().unwrap().compress_edwards(),
                    constants::BASE_CMPRSSD);
->>>>>>> b61ed818
     }
 
     /// If u = -1, then v^2 = u*(u^2+486662*u+1) = 486660.
@@ -1183,20 +1178,11 @@
     #[test]
     fn basepoint_decompression_compression() {
         let base_X = FieldElement::from_bytes(&BASE_X_COORD_BYTES);
-<<<<<<< HEAD
-        let bp  =  BASE_CMPRSSD.decompress().unwrap();
-        let bp2 = BASE2_CMPRSSD.decompress().unwrap();
-        assert!( bp.is_valid());
-        assert!(bp2.is_valid());
-        let compressed  =  bp.compress_edwards();
-        let compressed2 = bp2.compress_edwards();
-=======
         let bp = constants::BASE_CMPRSSD.decompress().unwrap();
         assert!(bp.is_valid());
->>>>>>> b61ed818
         // Check that decompression actually gives the correct X coordinate
         assert_eq!(base_X, bp.X);
-        assert_eq!(bp.compress(), constants::BASE_CMPRSSD);
+        assert_eq!(bp.compress_edwards(), constants::BASE_CMPRSSD);
     }
 
     /// Test sign handling in decompression
@@ -1219,13 +1205,8 @@
     #[test]
     fn basepoint_mult_one_vs_basepoint() {
         let bp = ExtendedPoint::basepoint_mult(&Scalar::one());
-<<<<<<< HEAD
         let compressed = bp.compress_edwards();
-        assert_eq!(compressed, BASE_CMPRSSD);
-=======
-        let compressed = bp.compress();
         assert_eq!(compressed, constants::BASE_CMPRSSD);
->>>>>>> b61ed818
     }
 
     /// Test `impl Add<ExtendedPoint> for ExtendedPoint`
@@ -1234,46 +1215,26 @@
     fn basepoint_plus_basepoint_vs_basepoint2() {
         let bp = constants::BASEPOINT;
         let bp_added = &bp + &bp;
-        assert_eq!(  bp_added.compress_edwards(), BASE2_CMPRSSD);
+        assert_eq!(bp_added.compress_edwards(), BASE2_CMPRSSD);
     }
 
     /// Test `impl Add<ProjectiveNielsPoint> for ExtendedPoint`
     /// using the basepoint, basepoint2 constants
     #[test]
-<<<<<<< HEAD
-    fn test_basepoint_plus_basepoint_cached() {
-        let bp = BASE_CMPRSSD.decompress().unwrap();
-        let bp_added = (&bp + &bp.to_cached()).to_extended();
-        assert_eq!(  bp_added.compress_edwards(), BASE2_CMPRSSD);
-=======
     fn basepoint_plus_basepoint_projective_niels_vs_basepoint2() {
         let bp = constants::BASEPOINT;
         let bp_added = (&bp + &bp.to_projective_niels()).to_extended();
-        assert_eq!(  bp_added.compress(), BASE2_CMPRSSD);
->>>>>>> b61ed818
+        assert_eq!(bp_added.compress_edwards(), BASE2_CMPRSSD);
     }
 
     /// Test `impl Add<AffineNielsPoint> for ExtendedPoint`
     /// using the basepoint, basepoint2 constants
     #[test]
-<<<<<<< HEAD
-    fn test_basepoint_plus_basepoint_precomputed() {
-        let bp = BASE_CMPRSSD.decompress().unwrap();
-        // on decode, Z =1, so x = X/Z = X, y = Y/Z = Y, xy = T
-        let bp_precomputed = AffineNielsPoint{
-            y_plus_x:  &bp.Y + &bp.X,
-            y_minus_x: &bp.Y - &bp.X,
-            xy2d:      &bp.T * &constants::d2,
-        };
-        let bp_added = (&bp + &bp_precomputed).to_extended();
-        assert_eq!(  bp_added.compress_edwards(), BASE2_CMPRSSD);
-=======
     fn basepoint_plus_basepoint_affine_niels_vs_basepoint2() {
         let bp = constants::BASEPOINT;
         let bp_affine_niels = bp.to_affine_niels();
         let bp_added = (&bp + &bp_affine_niels).to_extended();
-        assert_eq!( bp_added.compress(), BASE2_CMPRSSD);
->>>>>>> b61ed818
+        assert_eq!(bp_added.compress_edwards(), BASE2_CMPRSSD);
     }
 
     /// Check that equality of `ExtendedPoints` handles projective
@@ -1296,16 +1257,10 @@
     fn to_affine_niels_clears_denominators() {
         // construct a point as aB so it has denominators (ie. Z != 1)
         let aB = ExtendedPoint::basepoint_mult(&A_SCALAR);
-<<<<<<< HEAD
-        let aB_pc = aB.to_precomputed();
-        let id = ExtendedPoint::identity();
-        let P = &id + &aB_pc;
-        assert_eq!(P.to_extended().compress_edwards(), aB.compress_edwards())
-=======
         let aB_affine_niels = aB.to_affine_niels();
         let also_aB = (&ExtendedPoint::identity() + &aB_affine_niels).to_extended();
-        assert_eq!(aB.compress(), also_aB.compress());
->>>>>>> b61ed818
+        assert_eq!(     aB.compress_edwards(),
+                   also_aB.compress_edwards());
     }
 
     /// Test basepoint_mult versus a known scalar multiple from ed25519.py
@@ -1317,16 +1272,9 @@
 
     /// Test scalar_mult versus a known scalar multiple from ed25519.py
     #[test]
-<<<<<<< HEAD
-    fn test_scalar_mult() {
-        let bp = BASE_CMPRSSD.decompress().unwrap();
-        let aB = bp.scalar_mult(&A_SCALAR);
-        assert_eq!(aB.compress_edwards(), A_TIMES_BASEPOINT);
-=======
     fn scalar_mult_vs_ed25519py() {
         let aB = constants::BASEPOINT.scalar_mult(&A_SCALAR);
-        assert_eq!(aB.compress(), A_TIMES_BASEPOINT);
->>>>>>> b61ed818
+        assert_eq!(aB.compress_edwards(), A_TIMES_BASEPOINT);
     }
 
     /// Test double_scalar_mult_vartime vs ed25519.py
@@ -1339,93 +1287,36 @@
 
     /// Test basepoint.double() versus the 2*basepoint constant.
     #[test]
-<<<<<<< HEAD
-    fn test_basepoint_double() {
-        let bp = BASE_CMPRSSD.decompress().unwrap();
-        let bp_doubled = bp.double();
-        assert_eq!(bp_doubled.compress_edwards(), BASE2_CMPRSSD);
-=======
     fn basepoint_double_vs_basepoint2() {
-        assert_eq!(constants::BASEPOINT.double().compress(), BASE2_CMPRSSD);
->>>>>>> b61ed818
+        assert_eq!(constants::BASEPOINT.double().compress_edwards(),
+                   BASE2_CMPRSSD);
     }
 
     /// Test that computing 2*basepoint is the same as basepoint.double()
     #[test]
-<<<<<<< HEAD
-    fn test_scalar_mult_two_vs_double() {
-        // XXX this seems like a pain point: better way to construct small
-        // scalars?
-        let two = Scalar([ 2, 0, 0, 0, 0, 0, 0, 0, 0, 0, 0, 0, 0, 0, 0, 0,
-                           0, 0, 0, 0, 0, 0, 0, 0, 0, 0, 0, 0, 0, 0, 0, 0 ]);
-        let bp = BASE_CMPRSSD.decompress().unwrap();
-        let bp_doubled = bp.double();
-        let bp2 = ExtendedPoint::basepoint_mult(&two);
-        assert_eq!(bp_doubled.compress_edwards(), bp2.compress_edwards());
-=======
     fn basepoint_mult_two_vs_basepoint2() {
         let mut two_bytes = [0u8; 32]; two_bytes[0] = 2;
         let bp2 = ExtendedPoint::basepoint_mult(&Scalar(two_bytes));
-        assert_eq!(bp2.compress(), BASE2_CMPRSSD);
->>>>>>> b61ed818
+        assert_eq!(bp2.compress_edwards(), BASE2_CMPRSSD);
     }
 
     /// Check that converting to projective and then back to extended round-trips.
     #[test]
-<<<<<<< HEAD
-    fn test_basepoint_projective_extended_round_trip() {
-        let bp = BASE_CMPRSSD.decompress().unwrap();
-        let bp_roundtrip = bp.to_projective().to_extended();
-
-        assert_eq!(BASE_CMPRSSD, bp_roundtrip.compress_edwards());
-=======
     fn basepoint_projective_extended_round_trip() {
-        assert_eq!(constants::BASEPOINT.to_projective().to_extended().compress(),
+        assert_eq!(constants::BASEPOINT.to_projective().to_extended().compress_edwards(),
                    constants::BASE_CMPRSSD);
->>>>>>> b61ed818
     }
 
     /// Test computing 16*basepoint vs mult_by_pow_2(4)
     #[test]
-<<<<<<< HEAD
-    fn test_mult_by_pow_2() {
-        let bp   =   BASE_CMPRSSD.decompress().unwrap();
-        let bp16 = bp.mult_by_pow_2(4);
-        assert_eq!(bp16.compress_edwards(), BASE16_CMPRSSD);
-    }
-
-    /// The basepoint, doubled, minus the basepoint should equal the basepoint.
-    #[test]
-    fn test_ge_sub() {
-        let p1: ExtendedPoint = BASE_CMPRSSD.decompress().unwrap();
-        let p2: ExtendedPoint = BASE2_CMPRSSD.decompress().unwrap();
-        let p3: ExtendedPoint = (&p2 - &p1.to_cached()).to_extended();
-
-        assert_eq!(p1.compress_edwards(), p3.compress_edwards());
-    }
-
-    /// The basepoint plus the identity should equal the basepoint.
-    #[test]
-    fn test_ge_add() {
-        let p1: ExtendedPoint = BASE_CMPRSSD.decompress().unwrap();
-        let p2: ExtendedPoint = ExtendedPoint::identity();
-        let p3: ExtendedPoint = (&p1 + &p2.to_cached()).to_extended();
-
-        assert_eq!(p1.compress_edwards(), p3.compress_edwards());
-    }
-
-    #[test]
-    fn test_AffineNielsPoint_conditional_assign() {
-=======
     fn basepoint16_vs_mult_by_pow_2_4() {
         let bp16 = constants::BASEPOINT.mult_by_pow_2(4);
-        assert_eq!(bp16.compress(), BASE16_CMPRSSD);
+        assert_eq!(bp16.compress_edwards(), BASE16_CMPRSSD);
     }
 
     /// Test that the conditional assignment trait works for AffineNielsPoints.
     #[test]
     fn conditional_assign_for_affine_niels_point() {
->>>>>>> b61ed818
         let id     = AffineNielsPoint::identity();
         let mut p1 = AffineNielsPoint::identity();
         let bp     = constants::BASEPOINT.to_affine_niels();
@@ -1447,20 +1338,15 @@
     }
 
     #[test]
-<<<<<<< HEAD
-    fn test_compressed_identity() {
+    fn compressed_identity() {
         assert_eq!(ExtendedPoint::identity().compress_edwards(),
-=======
-    fn compressed_identity() {
-        assert_eq!(ExtendedPoint::identity().compress(),
->>>>>>> b61ed818
                    CompressedEdwardsY::identity());
     }
 
     #[test]
     fn is_identity() {
         assert!(ExtendedPoint::identity().is_identity() == true);
-        assert!(constants::BASEPOINT.is_identity()      == false);
+        assert!(     constants::BASEPOINT.is_identity() == false);
     }
 }
 
@@ -1475,15 +1361,6 @@
     use super::*;
     use super::test::{A_SCALAR, A_TIMES_BASEPOINT, B_SCALAR};
 
-    #[test]
-    fn test_montgomery_u_is_neg_one_rejected() {
-        let fe_u: FieldElement = FieldElement::minus_one();
-        let u: CompressedMontgomeryU = CompressedMontgomeryU(fe_u.to_bytes());
-        let result: Option<ExtendedPoint> = u.decompress();
-
-        assert!(result.is_none());
-    }
-
     #[bench]
     fn basepoint_mult(b: &mut Bencher) {
         b.iter(|| ExtendedPoint::basepoint_mult(&A_SCALAR));
@@ -1558,20 +1435,4 @@
 
         b.iter(|| p1.mult_by_cofactor() );
     }
-
-    #[bench]
-    fn bench_compress_edwards(b: &mut Bencher) {
-        let mut rng: OsRng = OsRng::new().unwrap();
-        let p1: ExtendedPoint = ExtendedPoint::basepoint_mult(&Scalar::random(&mut rng));
-
-        b.iter(| | p1.compress_edwards() );
-    }
-
-    #[bench]
-    fn bench_compress_montgomery(b: &mut Bencher) {
-        let mut rng: OsRng = OsRng::new().unwrap();
-        let p1: ExtendedPoint = ExtendedPoint::basepoint_mult(&Scalar::random(&mut rng));
-
-        b.iter(| | p1.compress_montgomery() );
-    }
 }